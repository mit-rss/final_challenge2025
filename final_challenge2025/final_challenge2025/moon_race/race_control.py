--- conflicted
+++ resolved
@@ -204,13 +204,9 @@
         # Update the trajectory given the commanded motion.
         self.real_time_kinematics(steering_angle, speed)
 
-<<<<<<< HEAD
 
 
     def trajectory_callback(self, msg: WorldTrajInfo):
-=======
-    def trajectory_callback(self, msg):
->>>>>>> ce028193
         """
         Sets a new trajectory to follow.
         """
